{
 "cells": [
  {
   "cell_type": "markdown",
   "metadata": {},
   "source": [
    "<p style=\"text-align: right\">\n",
    "  <img src=\"../../assets/images/dtlogo.png\" alt=\"Logo\" width=\"200\">\n",
    "</p>"
   ]
  },
  {
   "cell_type": "markdown",
   "metadata": {
    "tags": [
     "skip"
    ]
   },
   "source": [
    "# 💻 🚙 06 - PID: Heading control (SOLUTION)\n"
   ]
  },
  {
   "cell_type": "code",
   "execution_count": null,
   "metadata": {
    "tags": [
     "export"
    ]
   },
   "outputs": [],
   "source": [
    "import numpy as np\n",
    "\n",
    "# Heading control\n",
    "# Do not change the name of the function, inputs or outputs. It will break things.\n",
    "\n",
    "def PIDController(v_0, theta_ref, theta_hat, prev_e, prev_int, delta_t): #add theta_ref as input\n",
    "    \"\"\"\n",
    "    Args:\n",
    "        v_0 (:double:) linear Duckiebot speed (given).\n",
    "        theta_ref (:double:) reference heading pose\n",
    "        theta_hat (:double:) the current estiamted theta.\n",
    "        prev_e (:double:) tracking error at previous iteration.\n",
    "        prev_int (:double:) previous integral error term.\n",
    "        delta_t (:double:) time interval since last call.\n",
    "    returns:\n",
    "        v_0 (:double:) linear velocity of the Duckiebot \n",
    "        omega (:double:) angular velocity of the Duckiebot\n",
    "        e (:double:) current tracking error (automatically becomes prev_e_y at next iteration).\n",
    "        e_int (:double:) current integral error (automatically becomes prev_int_y at next iteration).\n",
    "    \"\"\"\n",
    "    \n",
    "   # Tracking error\n",
    "    e = theta_ref - theta_hat\n",
    "\n",
    "    # integral of the error\n",
    "    e_int = prev_int + e*delta_t\n",
    "\n",
    "    # anti-windup - preventing the integral error from growing too much\n",
    "    e_int = max(min(e_int,2),-2)\n",
    "\n",
    "    # derivative of the error\n",
    "    e_der = (e - prev_e)/delta_t\n",
    "\n",
    "    # controller coefficients\n",
    "    Kp = 5\n",
    "    Ki = 0.2\n",
    "    Kd = 0.1\n",
    "\n",
    "    # PID controller for omega\n",
    "    omega = Kp*e + Ki*e_int + Kd*e_der\n",
    "    \n",
    "    #print(f\"\\n\\nDelta time : {delta_t} \\nE : {np.rad2deg(e)} \\nE int : {e_int} \\nPrev e : {prev_e} \\nU : {u} \\nTheta hat: {np.rad2deg(theta_hat)} \\n\")\n",
    "     \n",
    "    return [v_0, omega], e, e_int"
   ]
  },
  {
   "cell_type": "code",
   "execution_count": null,
   "metadata": {},
   "outputs": [],
   "source": [
    "import matplotlib.pyplot as plt\n",
    "import numpy as np \n",
    "\n",
    "import sys\n",
    "sys.path.append('../../')\n",
    "from tests.unit_test import UnitTestHeadingPID\n",
    "\n",
    "# This is for quick testing purposes only - you can try different values of v_init and R, L or the ones you determined before. Try to change R, L for fun.\n",
    "v_test = 0.2\n",
    "R_test = 0.033 # m\n",
    "baseline_test = 0.09 # m\n",
    "gain_test = 0.6 \n",
    "trim_test = 0 \n",
    "thata_ref= 50*np.pi/180 # in rad\n",
    "\n",
    "# Sanity check (not a faithful representation of the actual behavior, given the motion model is assumed to be exactly known)\n",
    "unit_test = UnitTestHeadingPID(R_test, baseline_test, v_test,thata_ref, gain_test, trim_test, PIDController) \n",
    "unit_test.test()\n"
   ]
  }
 ],
 "metadata": {
  "kernelspec": {
<<<<<<< HEAD
   "display_name": "",
=======
   "display_name": "Python 3.8.10 64-bit",
>>>>>>> 6b774ff0
   "language": "python",
   "name": ""
  },
  "language_info": {
   "codemirror_mode": {
    "name": "ipython",
    "version": 3
   },
   "file_extension": ".py",
   "mimetype": "text/x-python",
   "name": "python",
   "nbconvert_exporter": "python",
   "pygments_lexer": "ipython3",
   "version": "3.8.10"
  },
  "metadata": {
   "interpreter": {
    "hash": "31f2aee4e71d21fbe5cf8b01ff0e069b9275f58929596ceb00d14d90e3e16cd6"
   }
  },
  "vscode": {
   "interpreter": {
    "hash": "916dbcbb3f70747c44a77c7bcd40155683ae19c65e1c03b4aa3499c5328201f1"
   }
  }
 },
 "nbformat": 4,
 "nbformat_minor": 4
}<|MERGE_RESOLUTION|>--- conflicted
+++ resolved
@@ -105,13 +105,9 @@
  ],
  "metadata": {
   "kernelspec": {
-<<<<<<< HEAD
-   "display_name": "",
-=======
    "display_name": "Python 3.8.10 64-bit",
->>>>>>> 6b774ff0
    "language": "python",
-   "name": ""
+   "name": "python3"
   },
   "language_info": {
    "codemirror_mode": {
